import os
import sys
import glob

# Add the parent directory to the sys.path to be able to import train
sys.path.append(os.path.dirname(os.path.abspath(__file__)))

from train import train_model
from models.simple_srcnn import SimpleSRCNN # Assuming SimpleSRCNN is the model to train
import torch.nn as nn
from losses import L1Loss, CombinedLoss, EdgeLoss # Assuming losses are defined in losses.py
import torch
from preprocess_edges import preprocess_edge_data # Import the pre-processing function

# Define the base parameters for training
# Define the base parameters for training
# Update data directories to point to the split data
# TRAIN_LR_DIR = '/home/remiel/project/mysr2/data/split_sample/train/lr'
# TRAIN_HR_DIR = '/home/remiel/project/mysr2/data/split_sample/train/hr'
# VAL_LR_DIR = '/home/remiel/project/mysr2/data/split_sample/val/lr'
# VAL_HR_DIR = '/home/remiel/project/mysr2/data/split_sample/val/hr'
TRAIN_LR_DIR = './data/DIV2K/DIV2K_train_LR_bicubic/X2'
TRAIN_HR_DIR = './data/DIV2K/DIV2K_train_HR'
VAL_LR_DIR = './data/DIV2K/DIV2K_valid_LR_bicubic/X2'
VAL_HR_DIR = './data/DIV2K/DIV2K_valid_HR'

BASE_TRAIN_PARAMS = {
    'model_class': SimpleSRCNN,
<<<<<<< HEAD
    'epochs': 2, # Reduced epochs for faster testing
=======
    'epochs': 10, # Reduced epochs for faster testing
>>>>>>> 9c0d4211
    'batch_size': 32,
    'learning_rate': 0.001,
    'lr_data_dir': TRAIN_LR_DIR,
    'hr_data_dir': TRAIN_HR_DIR,
    'use_text_descriptions': False,
    'criterion': nn.MSELoss(), # Default loss
    'results_base_dir': 'results_edge_experiments',
    'device': 'cuda' if torch.cuda.is_available() else 'cpu',
    'upscale_factor': 2, # Example upscale factor
    'lr_patch_size': 48 # Define LR patch size for training
}

# Define different edge detection method combinations to test
EDGE_COMBINATIONS = [
    [], # No edge detection
    ['sobel'], # Sobel edge detection
    ['canny'], # Canny edge detection
    ['laplacian'], # Laplacian edge detection
    ['sobel', 'canny'], # Both Sobel and Canny
    ['sobel', 'laplacian'], # Sobel and Laplacian
    ['canny', 'laplacian'], # Canny and Laplacian
    ['sobel', 'canny', 'laplacian'] # Sobel, Canny, and Laplacian
]

# Define different loss functions to potentially use with edges
# This is just an example, you might want to combine these with MSELoss
LOSS_FUNCTIONS = {
    'mse': nn.MSELoss(),
    'l1': L1Loss(),
    'sobel_edge_loss': EdgeLoss(edge_detector_type='sobel'),
    'canny_edge_loss': EdgeLoss(edge_detector_type='canny'),
    'laplacian_edge_loss': EdgeLoss(edge_detector_type='laplacian'),
}

# Example of how to define training runs with specific loss functions
TRAINING_RUNS = [
    {
        'name': 'no_edge_mse',
        'edge_methods': [],
        'criterion': LOSS_FUNCTIONS['mse'],
    },
    {
        'name': 'sobel_edge_mse',
        'edge_methods': ['sobel'],
        'criterion': LOSS_FUNCTIONS['mse'],
    },
     {
        'name': 'canny_edge_mse',
        'edge_methods': ['canny'],
        'criterion': LOSS_FUNCTIONS['mse'],
    },
    {
        'name': 'sobel_canny_edge_mse',
        'edge_methods': ['sobel', 'canny'],
        'criterion': LOSS_FUNCTIONS['mse'],
    },
    # Example with combined loss (MSE + EdgeLoss)
    {
        'name': 'sobel_edge_combined_loss',
        'edge_methods': ['sobel'],
        'criterion': CombinedLoss([
            (LOSS_FUNCTIONS['mse'], 1.0),
            (LOSS_FUNCTIONS['sobel_edge_loss'], 0.1) # Add Sobel edge loss with weight 0.1
        ]),
    },
     {
        'name': 'canny_edge_combined_loss',
        'edge_methods': ['canny'],
        'criterion': CombinedLoss([
            (LOSS_FUNCTIONS['mse'], 1.0),
            (LOSS_FUNCTIONS['canny_edge_loss'], 0.1) # Add Canny edge loss with weight 0.1
        ]),
    },
     {
        'name': 'sobel_canny_edge_combined_loss',
        'edge_methods': ['sobel', 'canny'],
        'criterion': CombinedLoss([
            (LOSS_FUNCTIONS['mse'], 1.0),
            (LOSS_FUNCTIONS['sobel_edge_loss'], 0.1),
            (LOSS_FUNCTIONS['canny_edge_loss'], 0.1)
        ]),
    },
    {
        'name': 'laplacian_edge_mse',
        'edge_methods': ['laplacian'],
        'criterion': LOSS_FUNCTIONS['mse'],
    },
    {
        'name': 'laplacian_edge_combined_loss',
        'edge_methods': ['laplacian'],
        'criterion': CombinedLoss([
            (LOSS_FUNCTIONS['mse'], 1.0),
            (LOSS_FUNCTIONS['laplacian_edge_loss'], 0.1)
        ]),
    },
    {
        'name': 'sobel_laplacian_edge_combined_loss',
        'edge_methods': ['sobel', 'laplacian'],
        'criterion': CombinedLoss([
            (LOSS_FUNCTIONS['mse'], 1.0),
            (LOSS_FUNCTIONS['sobel_edge_loss'], 0.1),
            (LOSS_FUNCTIONS['laplacian_edge_loss'], 0.1)
        ]),
    },
    {
        'name': 'canny_laplacian_edge_combined_loss',
        'edge_methods': ['canny', 'laplacian'],
        'criterion': CombinedLoss([
            (LOSS_FUNCTIONS['mse'], 1.0),
            (LOSS_FUNCTIONS['canny_edge_loss'], 0.1),
            (LOSS_FUNCTIONS['laplacian_edge_loss'], 0.1)
        ]),
    },
    {
        'name': 'sobel_canny_laplacian_edge_combined_loss',
        'edge_methods': ['sobel', 'canny', 'laplacian'],
        'criterion': CombinedLoss([
            (LOSS_FUNCTIONS['mse'], 1.0),
            (LOSS_FUNCTIONS['sobel_edge_loss'], 0.1),
            (LOSS_FUNCTIONS['canny_edge_loss'], 0.1),
            (LOSS_FUNCTIONS['laplacian_edge_loss'], 0.1)
        ]),
    },
]



if __name__ == '__main__':
    print("Starting edge detection experiments...")

    # Collect all unique edge methods required by the training runs
    required_edge_methods = set()
    for run_config in TRAINING_RUNS:
        if run_config['edge_methods']:
            required_edge_methods.update(run_config['edge_methods'])

    required_edge_methods = list(required_edge_methods)

    # Pre-process edge data if needed
    if required_edge_methods:
        print(f"Checking and pre-processing required edge data: {required_edge_methods}")
        
        # Define the directories for training and validation LR data
        train_lr_dir = TRAIN_LR_DIR
        val_lr_dir = VAL_LR_DIR

        # Process training data edges
        print(f"Processing edges for training data in {train_lr_dir}...")
        preprocess_edge_data(
            input_dir=train_lr_dir,
            edge_methods=required_edge_methods,
            device=BASE_TRAIN_PARAMS['device'] # Use the same device as training
        )

        # Process validation data edges if the directory exists
        if os.path.exists(val_lr_dir):
            print(f"Processing edges for validation data in {val_lr_dir}...")
            preprocess_edge_data(
                input_dir=val_lr_dir,
                edge_methods=required_edge_methods,
                device=BASE_TRAIN_PARAMS['device'] # Use the same device as training
            )
        else:
            print(f"Warning: Validation LR directory {val_lr_dir} not found. Skipping edge pre-processing for validation data.")

    for run_config in TRAINING_RUNS:
        run_name = run_config['name']
        edge_methods = run_config['edge_methods']
        criterion = run_config['criterion']

        print(f"\n--- Running experiment: {run_name} with edge methods: {edge_methods} ---")

        # Combine base parameters with run-specific parameters
        current_train_params = BASE_TRAIN_PARAMS.copy()
        current_train_params['model_name'] = run_name
        current_train_params['edge_detection_methods'] = edge_methods
        current_train_params['criterion'] = criterion

        # Pass explicit validation data directories
        current_train_params['lr_data_dir'] = TRAIN_LR_DIR
        current_train_params['hr_data_dir'] = TRAIN_HR_DIR
        current_train_params['val_lr_data_dir'] = VAL_LR_DIR
        current_train_params['val_hr_data_dir'] = VAL_HR_DIR

        # Ensure edge_detection_methods is passed correctly
        current_train_params['edge_detection_methods'] = edge_methods
        current_train_params['lr_patch_size'] = BASE_TRAIN_PARAMS['lr_patch_size'] # Pass patch size
        current_train_params['upscale_factor'] = BASE_TRAIN_PARAMS['upscale_factor'] # Pass upscale factor

        try:
            train_model(**current_train_params)
            print(f"Experiment '{run_name}' completed successfully.")
        except Exception as e:
            print(f"Error running experiment '{run_name}': {e}")

    print("All edge detection experiments finished.")<|MERGE_RESOLUTION|>--- conflicted
+++ resolved
@@ -26,11 +26,7 @@
 
 BASE_TRAIN_PARAMS = {
     'model_class': SimpleSRCNN,
-<<<<<<< HEAD
-    'epochs': 2, # Reduced epochs for faster testing
-=======
     'epochs': 10, # Reduced epochs for faster testing
->>>>>>> 9c0d4211
     'batch_size': 32,
     'learning_rate': 0.001,
     'lr_data_dir': TRAIN_LR_DIR,
